defmodule Oban.MixProject do
  use Mix.Project

  @version "2.0.0-rc.0"

  def project do
    [
      app: :oban,
      version: @version,
      elixir: "~> 1.8",
      elixirc_paths: elixirc_paths(Mix.env()),
      start_permanent: Mix.env() == :prod,
      deps: deps(),
      aliases: aliases(),
      preferred_cli_env: [
        bench: :test,
        ci: :test,
        "test.setup": :test
      ],

      # Hex
      package: package(),
      description: """
      Robust job processing, backed by modern PostgreSQL.
      """,

      # Dialyzer
      dialyzer: [
        plt_add_apps: [:ex_unit],
        plt_core_path: "_build/#{Mix.env()}",
        flags: [:error_handling, :race_conditions, :underspecs]
      ],

      # Docs
      name: "Oban",
      docs: [
        main: "Oban",
        source_ref: "v#{@version}",
        source_url: "https://github.com/sorentwo/oban",
        extra_section: "GUIDES",
        extras: extras(),
        groups_for_extras: groups_for_extras()
      ]
    ]
  end

  def application do
    [
      extra_applications: [:logger]
    ]
  end

  defp elixirc_paths(:test), do: ["lib", "test/support"]
  defp elixirc_paths(_env), do: ["lib"]

  def package do
    [
      maintainers: ["Parker Selbert"],
      licenses: ["Apache-2.0"],
      links: %{github: "https://github.com/sorentwo/oban"}
    ]
  end

  defp deps do
    [
      {:ecto_sql, "~> 3.1"},
      {:jason, "~> 1.1"},
      {:postgrex, "~> 0.14"},
      {:telemetry, "~> 0.4"},
      {:stream_data, "~> 0.4", only: [:test, :dev]},
      {:tzdata, "~> 1.0", only: [:test, :dev]},
      {:benchee, "~> 1.0", only: [:test, :dev], runtime: false},
      {:credo, "~> 1.4", only: [:test, :dev], runtime: false},
      {:dialyxir, "~> 1.0", only: [:test, :dev], runtime: false},
      {:ex_doc, "~> 0.20", only: [:test, :dev], runtime: false},
      {:nimble_parsec, "~> 0.6", only: [:test, :dev], runtime: false, override: true}
    ]
  end

  defp aliases do
    [
      bench: "run bench/bench_helper.exs",
      "test.setup": ["ecto.create", "ecto.migrate"],
      ci: [
        "format --check-formatted",
        "credo --strict",
        "test --raise",
        "dialyzer"
      ]
    ]
  end

  defp extras do
    [
      "README.md",
      "guides/troubleshooting.md",
<<<<<<< HEAD
      "guides/recipes/recursive-jobs.md",
      "guides/recipes/reliable-scheduling.md",
      "guides/recipes/reporting-progress.md",
      "guides/recipes/batch-jobs.md",
      "guides/recipes/expected-failures.md",
      "guides/recipes/splitting-queues.md",
=======
      "guides/release_configuration.md",
>>>>>>> b82c8742
      "CHANGELOG.md": [filename: "CHANGELOG.md", title: "CHANGELOG"]
    ]
  end

  defp groups_for_extras do
    [
      Guides: ~r{guides/[^\/]+\.md},
      Recipes: ~r{guides/recipes/.?},
      Extras: ~r{(README|CHANGELOG).md}
    ]
  end
end<|MERGE_RESOLUTION|>--- conflicted
+++ resolved
@@ -94,16 +94,13 @@
     [
       "README.md",
       "guides/troubleshooting.md",
-<<<<<<< HEAD
+      "guides/release_configuration.md",
       "guides/recipes/recursive-jobs.md",
       "guides/recipes/reliable-scheduling.md",
       "guides/recipes/reporting-progress.md",
       "guides/recipes/batch-jobs.md",
       "guides/recipes/expected-failures.md",
       "guides/recipes/splitting-queues.md",
-=======
-      "guides/release_configuration.md",
->>>>>>> b82c8742
       "CHANGELOG.md": [filename: "CHANGELOG.md", title: "CHANGELOG"]
     ]
   end
